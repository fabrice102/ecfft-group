<<<<<<< HEAD
//pub mod bls12_381;
=======
pub mod bls12_381;
pub mod bn254;
pub mod curve25519;
>>>>>>> a30d912d
pub mod ecfft;
pub mod group_polynomial;
pub mod my_group;
mod utils;
pub mod bn254;
pub mod bls12_381;
pub mod ed25519sc;<|MERGE_RESOLUTION|>--- conflicted
+++ resolved
@@ -1,14 +1,9 @@
-<<<<<<< HEAD
-//pub mod bls12_381;
-=======
+
 pub mod bls12_381;
 pub mod bn254;
 pub mod curve25519;
->>>>>>> a30d912d
+pub mod ed25519sc;
 pub mod ecfft;
 pub mod group_polynomial;
 pub mod my_group;
-mod utils;
-pub mod bn254;
-pub mod bls12_381;
-pub mod ed25519sc;+mod utils;